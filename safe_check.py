--- conflicted
+++ resolved
@@ -15,13 +15,6 @@
 
 
 
-# virtual_namespace prepends a multiline ENCODING_DECLARATION to user 
-# code. We import it to adjust traceback line numbers accordingly 
-# (see SeattleTestbed/repy_v2#95).
-import virtual_namespace
-
-
-
 if __name__ == "__main__":
   # Get the user "code"
   usercode = sys.stdin.read()
@@ -34,21 +27,10 @@
     value = safe.safe_check(usercode)
     output += str(value)
   except Exception, e:
-<<<<<<< HEAD
-    # In virtual_namespace.py, we prepend an encoding declaration to 
-    # each user file we read in.
-    # Now, we need to subtract the number of lines consumed by the 
-    # encoding declaration from the current exception's line number 
-    # so that the line number we output corresponds with the actual 
-    # user code again (see SeattleTestbed/repy_v2#95).
-    try:
-      e.lineno = e.lineno - len(virtual_namespace.ENCODING_DECLARATION.splitlines())
-=======
     # Adjust traceback line numbers. See Issue [SeattleTestbed/repy_v2#95].
     try:
       e.lineno = e.lineno - \
           len(encoding_header.ENCODING_DECLARATION.splitlines())
->>>>>>> 3cc93299
     except AttributeError:
       # Some exceptions may not have line numbers.  If so, ignore
       pass
