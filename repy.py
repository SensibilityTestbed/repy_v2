""" 
<Author>
  Justin Cappos
  Ivan Beschastnikh (12/24/08) -- added usage
  Brent Couvrette   (2/27/09) -- added servicelog commandline option
  Conrad Meyer (5/22/09) -- switch option parsing to getopt
  Moshe Kaplan (8/15/12) -- switched option parsing to optparse

<Start Date>
  June 26th, 2008

<Description>
  Restricted execution environment for python.  Should stop someone
  from doing "bad things" (which is also defined to include many
  useful things).  This module allows the user to define code that
  gets called either on the receipt of a packet, when a timer fires,
  on startup, and on shutdown.  The restricted code can only do a few
  "external" things like send data packets and store data to disk.
  The CPU, memory, disk usage, and network bandwidth are all limited.

<Usage>
  Usage: repy.py [options] resourcefn program_to_run.r2py [program args]

  Where [options] are some combination of the following:

  --ip IP                : This flag informs Repy that it is allowed to bind to the given given IP.
                         : This flag may be asserted multiple times.
                         : Repy will attempt to use IP's and interfaces in the order they are given.
  --execinfo             : Display information regarding the current execution state. 
  --iface interface      : This flag informs Repy that it is allowed to bind to the given interface.
                         : This flag may be asserted multiple times.
  --nootherips           : Instructs Repy to only use IP's and interfaces that are explicitly given.
                         : It should be noted that loopback (127.0.0.1) is always permitted.
  --logfile filename.txt : Set up a circular log buffer and output to logfilename.txt
  --stop filename        : Repy will watch for the creation of this file and abort when it happens
                         : File can have format EXITCODE;EXITMESG. Code 44 is Stopped and is the default.
                         : EXITMESG will be printed prior to exiting if it is non-null.
  --status filename.txt  : Write status information into this file
  --cwd dir              : Set Current working directory
  --servicelog           : Enable usage of the servicelogger for internal errors
"""

import json
import encodings 
import json.decoder
import encodings.ascii

#try:
from _json import scanstring as c_scanstring
#except ImportError:
#    print "import error from json\n"
#    c_scanstring = None

json.hasattr = hasattr
encodings.hasattr = hasattr

json.unicode = unicode
encodings.unicode = unicode
json.decoder.unicode = unicode

json.__import__ = __import__
encodings.__import__ = __import__
json.decoder.__import__ = __import__
encodings.ascii.__import__ = __import__

import os
import sys
import time
import optparse
import threading

# Relative imports

# First make sure the version of python is supported
import checkpythonversion
checkpythonversion.ensure_python_version_is_supported()

import safe
import nanny
import emulcomm
import idhelper
import harshexit
import namespace
import nonportable
import loggingrepy
import statusstorage
import repy_constants
import nmstatusinterface

# Armon: Using VirtualNamespace as an abstraction around direct execution
import virtual_namespace

## we'll use tracebackrepy to print our exceptions
import tracebackrepy

from exception_hierarchy import *


# Disables safe, and resumes normal fork
def nonSafe_fork():
  val = __orig_fork()
  if val == 0 and safe._builtin_globals_backup != None:
    safe._builtin_restore()
  return val

# Only override fork if it exists (e.g. Windows)
if "fork" in dir(os):  
  __orig_fork = os.fork
  os.fork = nonSafe_fork



def get_safe_context(args):


  # These will be the functions and variables in the user's namespace (along
  # with the builtins allowed by the safe module).
  usercontext = {'mycontext':{}}
  
  # Add to the user's namespace wrapped versions of the API functions we make
  # available to the untrusted user code.
  namespace.wrap_and_insert_api_functions(usercontext)

  # Convert the usercontext from a dict to a SafeDict
  usercontext = safe.SafeDict(usercontext)

  # Allow some introspection by providing a reference to the context
  usercontext["_context"] = usercontext

<<<<<<< HEAD
  # BAD:REMOVE all API imports
  usercontext["getresources"] = nonportable.get_resources
  #usercontext["openfile"] = emulfile.emulated_open
  #usercontext["listfiles"] = emulfile.listfiles
  #usercontext["removefile"] = emulfile.removefile
  #usercontext["exitall"] = emulmisc.exitall
  #usercontext["createlock"] = emulmisc.createlock
  #usercontext["getruntime"] = emulmisc.getruntime
  #usercontext["randombytes"] = emulmisc.randombytes
  #usercontext["createthread"] = emultimer.createthread
  #usercontext["sleep"] = emultimer.sleep
  #usercontext["getthreadname"] = emulmisc.getthreadname
  usercontext["createvirtualnamespace"] = virtual_namespace.createvirtualnamespace
  usercontext["getlasterror"] = emulmisc.getlasterror

  usercontext["json_parse"] = json.loads
      
=======
>>>>>>> 3cc93299
  # call the initialize function
  usercontext['callfunc'] = 'initialize'
  usercontext['callargs'] = args[:]


  return usercontext




def execute_namespace_until_completion(thisnamespace, thiscontext):

  # I'll use this to detect when the program is idle so I know when to quit...
  idlethreadcount =  threading.activeCount()

 
  # add my thread to the set of threads that are used...
  event_id = idhelper.getuniqueid()
  try:
    nanny.tattle_add_item('events', event_id)
  except Exception, e:
    tracebackrepy.handle_internalerror("Failed to acquire event for '" + \
              "initialize' event.\n(Exception was: %s)" % e.message, 140)
 
  
  try:
    thisnamespace.evaluate(thiscontext)
  except SystemExit:
    raise
  except:
    # I think it makes sense to exit if their code throws an exception...
    tracebackrepy.handle_exception()
    harshexit.harshexit(6)
  finally:
    nanny.tattle_remove_item('events', event_id)

  # I've changed to the threading library, so this should increase if there are
  # pending events
  while threading.activeCount() > idlethreadcount:
    # do accounting here?
    time.sleep(0.25)

  # Once there are no more events, return...
  return

def init_repy_location(repy_directory):
  
  # Translate into an absolute path
  if os.path.isabs(repy_directory):
    absolute_repy_directory = repy_directory
  
  else:
    # This will join the currect directory with the relative path
    # and then get the absolute path to that location
    absolute_repy_directory = os.path.abspath(os.path.join(os.getcwd(), repy_directory))
  
  # Store the absolute path as the repy startup directory
  repy_constants.REPY_START_DIR = absolute_repy_directory
 
  # For security, we need to make sure that the Python path doesn't change even
  # if the directory does...
  newsyspath = []
  for item in sys.path[:]:
    if item == '' or item == '.':
      newsyspath.append(os.getcwd())
    else:
      newsyspath.append(item)

  # It should be safe now.   I'm assuming the user isn't trying to undercut us
  # by setting a crazy python path
  sys.path = newsyspath


def add_repy_options(parser):
  """Adds the Repy command-line options to the specified optparser
  """

  parser.add_option('--ip',
                    action="append", type="string", dest="ip" ,
                    help="Explicitly allow Repy to bind to the specified IP. This option can be used multiple times."
                    )
  parser.add_option('--execinfo',
                    action="store_true", dest="execinfo", default=False,
                    help="Display information regarding the current execution state."
                    )
  parser.add_option('--iface',
                    action="append", type="string", dest="interface",
                    help="Explicitly allow Repy to bind to the specified interface. This option can be used multiple times."
                    )
  parser.add_option('--nootherips',
                    action="store_true", dest="nootherips",default=False,
                    help="Do not allow IPs or interfaces that are not explicitly specified"
                    )
  parser.add_option('--logfile',
                    action="store", type="string", dest="logfile",
                    help="Set up a circular log buffer and output to logfile"
                    )
  parser.add_option('--stop',
                    action="store", type="string", dest="stopfile",
                    help="Watch for the creation of stopfile and abort when it is created"
                    )
  parser.add_option('--status',
                    action="store", type="string", dest="statusfile",
                    help="Write status information into statusfile"
                    )
  parser.add_option('--cwd',
                    action="store", type="string", dest="cwd",
                    help="Set Current working directory to cwd"
                    )
  parser.add_option('--servicelog',
                    action="store_true", dest="servicelog",
                    help="Enable usage of the servicelogger for internal errors"
                    )
    
def parse_options(options):
  """ Parse the specified options and initialize all required structures
  Note: This modifies global state, specifically, the emulcomm module
  """
  if options.ip:
    emulcomm.user_ip_interface_preferences = True

    # Append this ip to the list of available ones if it is new
    for ip in options.ip:
      if (True, ip) not in emulcomm.user_specified_ip_interface_list:
        emulcomm.user_specified_ip_interface_list.append((True, ip))

  if options.interface:
    emulcomm.user_ip_interface_preferences = True
      
    # Append this interface to the list of available ones if it is new
    for interface in options.interface:
      if (False, interface) not in emulcomm.user_specified_ip_interface_list:
        emulcomm.user_specified_ip_interface_list.append((False, interface))

  # Check if they have told us to only use explicitly allowed IP's and interfaces
  if options.nootherips:
    # Set user preference to True
    emulcomm.user_ip_interface_preferences = True
    # Disable nonspecified IP's
    emulcomm.allow_nonspecified_ips = False
    
  # set up the circular log buffer...
  # Armon: Initialize the circular logger before starting the nanny
  if options.logfile:
    # time to set up the circular logger
    loggerfo = loggingrepy.circular_logger(options.logfile)
    # and redirect err and out there...
    sys.stdout = loggerfo
    sys.stderr = loggerfo
  else:
    # let's make it so that the output (via print) is always flushed
    sys.stdout = loggingrepy.flush_logger(sys.stdout)
    
  # We also need to pass in whether or not we are going to be using the service
  # log for repy.  We provide the repy directory so that the vessel information
  # can be found regardless of where we are called from...
  tracebackrepy.initialize(options.servicelog, repy_constants.REPY_START_DIR)

  # Set Current Working Directory
  if options.cwd:
    os.chdir(options.cwd)

  # Update repy current directory
  repy_constants.REPY_CURRENT_DIR = os.path.abspath(os.getcwd())

  # Initialize the NM status interface
  nmstatusinterface.init(options.stopfile, options.statusfile)
  
  # Write out our initial status
  statusstorage.write_status("Started")




def initialize_nanny(resourcefn):
  # start the nanny up and read the resource file.  
  # JAC: Should this take a string instead?
  nanny.start_resource_nanny(resourcefn)

  # now, let's fire up the cpu / disk / memory monitor...
  nonportable.monitor_cpu_disk_and_mem()

  # JAC: I believe this is needed for interface / ip-based restrictions
  emulcomm.update_ip_cache()



def main():
  # JAC: This function should be kept as stable if possible.   Others who
  # extend Repy may be doing essentially the same thing in their main and
  # your changes may not be reflected there!


  # Armon: The CMD line path to repy is the first argument
  repy_location = sys.argv[0]

  # Get the directory repy is in
  repy_directory = os.path.dirname(repy_location)
  
  init_repy_location(repy_directory)
  

  ### PARSE OPTIONS.   These are command line in our case, but could be from
  ### anywhere if this is repurposed...
  usage = "USAGE: repy.py [options] resource_file program_to_run.r2py [program args]"
  parser = optparse.OptionParser(usage=usage)
  
  # Set optparse to stop parsing arguments on the first non-option arg. We 
  # need this so that command-line args to the sandboxed Repy program don't 
  # clash or get confused with args to the sandbox (repy.py) itself.
  # See also SeattleTestbed/repy_v2#101 .
  # (Per the USAGE string above, the user program name is the first 
  # non-option argument which causes parsing to stop.)
  parser.disable_interspersed_args()
  
  add_repy_options(parser)
  options, args = parser.parse_args()
  
  if len(args) < 2:
    print "Repy requires a resource file and the program to run!"
    parser.print_help()
    sys.exit(1)
  
  resourcefn = args[0]
  progname = args[1]
  progargs = args[2:]
  
  # Do a huge amount of initialization.
  parse_options(options)
  
  ### start resource restrictions, etc. for the nanny
  initialize_nanny(resourcefn)

  # Read the user code from the file
  try:
    filehandle = open(progname)
    usercode = filehandle.read()
    filehandle.close()
  except:
    print "FATAL ERROR: Unable to read the specified program file: '%s'" % (progname)
    sys.exit(1)

  # create the namespace...
  try:
    newnamespace = virtual_namespace.VirtualNamespace(usercode, progname)
  except CodeUnsafeError, e:
    print "Specified repy program is unsafe!"
    print "Static-code analysis failed with error: "+str(e)
    harshexit.harshexit(5)

  # allow the (potentially large) code string to be garbage collected
  del usercode



  # Insert program log separator and execution information
  if options.execinfo:
    print '=' * 40
    print "Running program:", progname
    print "Arguments:", progargs
    print '=' * 40



  # get a new namespace
  newcontext = get_safe_context(progargs)

  # one could insert a new function for repy code here by changing newcontext 
  # to contain an additional function.

  # run the code to completion...
  execute_namespace_until_completion(newnamespace, newcontext)

  # No more pending events for the user thread, we exit
  harshexit.harshexit(0)



if __name__ == '__main__':
  try:
    main()
  except SystemExit:
    harshexit.harshexit(4)
  except:
    tracebackrepy.handle_exception()
    harshexit.harshexit(3)<|MERGE_RESOLUTION|>--- conflicted
+++ resolved
@@ -40,28 +40,7 @@
   --servicelog           : Enable usage of the servicelogger for internal errors
 """
 
-import json
-import encodings 
-import json.decoder
-import encodings.ascii
-
-#try:
-from _json import scanstring as c_scanstring
-#except ImportError:
-#    print "import error from json\n"
-#    c_scanstring = None
-
-json.hasattr = hasattr
-encodings.hasattr = hasattr
-
-json.unicode = unicode
-encodings.unicode = unicode
-json.decoder.unicode = unicode
-
-json.__import__ = __import__
-encodings.__import__ = __import__
-json.decoder.__import__ = __import__
-encodings.ascii.__import__ = __import__
+
 
 import os
 import sys
@@ -127,26 +106,6 @@
   # Allow some introspection by providing a reference to the context
   usercontext["_context"] = usercontext
 
-<<<<<<< HEAD
-  # BAD:REMOVE all API imports
-  usercontext["getresources"] = nonportable.get_resources
-  #usercontext["openfile"] = emulfile.emulated_open
-  #usercontext["listfiles"] = emulfile.listfiles
-  #usercontext["removefile"] = emulfile.removefile
-  #usercontext["exitall"] = emulmisc.exitall
-  #usercontext["createlock"] = emulmisc.createlock
-  #usercontext["getruntime"] = emulmisc.getruntime
-  #usercontext["randombytes"] = emulmisc.randombytes
-  #usercontext["createthread"] = emultimer.createthread
-  #usercontext["sleep"] = emultimer.sleep
-  #usercontext["getthreadname"] = emulmisc.getthreadname
-  usercontext["createvirtualnamespace"] = virtual_namespace.createvirtualnamespace
-  usercontext["getlasterror"] = emulmisc.getlasterror
-
-  usercontext["json_parse"] = json.loads
-      
-=======
->>>>>>> 3cc93299
   # call the initialize function
   usercontext['callfunc'] = 'initialize'
   usercontext['callargs'] = args[:]
