--- conflicted
+++ resolved
@@ -11,19 +11,8 @@
   specified global context.
 """
 
-<<<<<<< HEAD
-# Treat any user code as having UTF-8 encoding. For this, 
-# prepend this encoding string
-ENCODING_DECLARATION = "# coding: utf-8\n\n"
-
-# Used for safety checking
-import safe
-
-# Get the errors
-=======
 import encoding_header # Subtract len(ENCODING_HEADER) from error line numbers.
 import safe # Used for safety checking
->>>>>>> 3cc93299
 from exception_hierarchy import *
 
 # This is to work around safe...
@@ -75,16 +64,9 @@
     code = code.replace('\r\n','\n')
 
     # Prepend an encoding string to protect against bugs in that code (#982).
-<<<<<<< HEAD
-    # Without further fixes, prepending the encoding string causes tracebacks 
-    # to have an inaccurate line number, see SeattleTestbed/repy_v2#95.
-    # We work around this in tracebackrepy.py
-    code = ENCODING_DECLARATION + code 
-=======
     # This causes tracebacks to have an inaccurate line number, so we adjust
     # them in multiple modules. See Issue [SeattleTestbed/repy_v2#95].
     code = encoding_header.ENCODING_DECLARATION + code 
->>>>>>> 3cc93299
 
 
     # Do a safety check
