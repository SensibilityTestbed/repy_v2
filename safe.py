--- conflicted
+++ resolved
@@ -108,13 +108,6 @@
 import encoding_header # Subtract len(ENCODING_HEADER) from error line numbers.
 
 
-
-# virtual_namespace prepends a multiline ENCODING_DECLARATION to user 
-# code. We import it to adjust traceback line numbers accordingly 
-# (see SeattleTestbed/repy_v2#95).
-import virtual_namespace
-
-
 # Fix to make repy compatible with Python 2.7.2 on Ubuntu 11.10 (ticket #1049)
 subprocess.getattr = getattr
 
@@ -247,13 +240,6 @@
   <Return>
     None
   """
-<<<<<<< HEAD
-  # Adjust line numbers to account for the encoding declaration header, 
-  # SeattleTestbed/repy_v2#95
-  HEADERSIZE = len(virtual_namespace.ENCODING_DECLARATION.splitlines())
-  if node.__class__.__name__ not in _NODE_CLASS_OK:
-    raise exception_hierarchy.CheckNodeException(node.lineno - HEADERSIZE, node.__class__.__name__)
-=======
   # Subtract length of encoding header from traceback line numbers.
   # (See Issue [SeattleTestbed/repy_v2#95])
   HEADERSIZE = len(encoding_header.ENCODING_DECLARATION.splitlines())
@@ -263,18 +249,13 @@
   if node.__class__.__name__ not in _NODE_CLASS_OK:
     raise exception_hierarchy.CheckNodeException("Unsafe call '" +
         str(node.__class__.__name__) + "' in line " + str(node.lineno - HEADERSIZE))
->>>>>>> 3cc93299
   
   for attribute, value in node.__dict__.iteritems():
     # Don't allow the construction of unicode literals
     if type(value) == unicode:
-<<<<<<< HEAD
-      raise exception_hierarchy.CheckStrException(node.lineno - HEADERSIZE, attribute, value)
-=======
       raise exception_hierarchy.CheckStrException("Unsafe string '" +
           str(value) + "' in line " + str(node.lineno - HEADERSIZE) +
           ", node attribute '" + str(attribute) + "'")
->>>>>>> 3cc93299
 
     if attribute in _NODE_ATTR_OK: 
       continue
@@ -286,13 +267,9 @@
 
     # Check the safety of any strings
     if not _is_string_safe(value):
-<<<<<<< HEAD
-      raise exception_hierarchy.CheckStrException(node.lineno - HEADERSIZE, attribute, value)
-=======
       raise exception_hierarchy.CheckStrException("Unsafe string '" +
           str(value) + "' in line " + str(node.lineno - HEADERSIZE) +
           ", node attribute '" + str(attribute) + "'")
->>>>>>> 3cc93299
 
   for child in node.getChildNodes():
     _check_node(child)
